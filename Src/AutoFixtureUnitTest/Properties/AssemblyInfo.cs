--- conflicted
+++ resolved
@@ -1,73 +1,35 @@
-<<<<<<< HEAD
-﻿using System.Reflection;
-using System.Runtime.CompilerServices;
-using System.Runtime.InteropServices;
-
-// General Information about an assembly is controlled through the following 
-// set of attributes. Change these attribute values to modify the information
-// associated with an assembly.
-[assembly: AssemblyTitle("AutoFixtureUnitTest")]
-[assembly: AssemblyDescription("")]
-[assembly: AssemblyConfiguration("")]
-[assembly: AssemblyCompany("Microsoft")]
-[assembly: AssemblyProduct("AutoFixtureUnitTest")]
-[assembly: AssemblyCopyright("Copyright © Microsoft 2008")]
-[assembly: AssemblyTrademark("")]
-[assembly: AssemblyCulture("")]
-
-// Setting ComVisible to false makes the types in this assembly not visible 
-// to COM componenets.  If you need to access a type in this assembly from 
-// COM, set the ComVisible attribute to true on that type.
-[assembly: ComVisible(false)]
-
-// The following GUID is for the ID of the typelib if this project is exposed to COM
-[assembly: Guid("d8d35e84-9878-44ca-bcb5-029731f46735")]
-
-// Version information for an assembly consists of the following four values:
-//
-//      Major Version
-//      Minor Version 
-//      Build Number
-//      Revision
-//
-// You can specify all the values or you can default the Revision and Build Numbers 
-// by using the '*' as shown below:
-[assembly: AssemblyVersion("3.6.6.0")]
-[assembly: AssemblyFileVersion("3.6.6.0")]
-=======
-﻿using System.Reflection;
-using System.Runtime.CompilerServices;
-using System.Runtime.InteropServices;
-
-// General Information about an assembly is controlled through the following 
-// set of attributes. Change these attribute values to modify the information
-// associated with an assembly.
-[assembly: AssemblyTitle("AutoFixtureUnitTest")]
-[assembly: AssemblyDescription("")]
-[assembly: AssemblyConfiguration("")]
-[assembly: AssemblyCompany("Microsoft")]
-[assembly: AssemblyProduct("AutoFixtureUnitTest")]
-[assembly: AssemblyCopyright("Copyright © Microsoft 2008")]
-[assembly: AssemblyTrademark("")]
-[assembly: AssemblyCulture("")]
-
-// Setting ComVisible to false makes the types in this assembly not visible 
-// to COM componenets.  If you need to access a type in this assembly from 
-// COM, set the ComVisible attribute to true on that type.
-[assembly: ComVisible(false)]
-
-// The following GUID is for the ID of the typelib if this project is exposed to COM
-[assembly: Guid("d8d35e84-9878-44ca-bcb5-029731f46735")]
-
-// Version information for an assembly consists of the following four values:
-//
-//      Major Version
-//      Minor Version 
-//      Build Number
-//      Revision
-//
-// You can specify all the values or you can default the Revision and Build Numbers 
-// by using the '*' as shown below:
+﻿using System.Reflection;
+using System.Runtime.CompilerServices;
+using System.Runtime.InteropServices;
+
+// General Information about an assembly is controlled through the following 
+// set of attributes. Change these attribute values to modify the information
+// associated with an assembly.
+[assembly: AssemblyTitle("AutoFixtureUnitTest")]
+[assembly: AssemblyDescription("")]
+[assembly: AssemblyConfiguration("")]
+[assembly: AssemblyCompany("Microsoft")]
+[assembly: AssemblyProduct("AutoFixtureUnitTest")]
+[assembly: AssemblyCopyright("Copyright © Microsoft 2008")]
+[assembly: AssemblyTrademark("")]
+[assembly: AssemblyCulture("")]
+
+// Setting ComVisible to false makes the types in this assembly not visible 
+// to COM componenets.  If you need to access a type in this assembly from 
+// COM, set the ComVisible attribute to true on that type.
+[assembly: ComVisible(false)]
+
+// The following GUID is for the ID of the typelib if this project is exposed to COM
+[assembly: Guid("d8d35e84-9878-44ca-bcb5-029731f46735")]
+
+// Version information for an assembly consists of the following four values:
+//
+//      Major Version
+//      Minor Version 
+//      Build Number
+//      Revision
+//
+// You can specify all the values or you can default the Revision and Build Numbers 
+// by using the '*' as shown below:
 [assembly: AssemblyVersion("3.6.8.0")]
-[assembly: AssemblyFileVersion("3.6.8.0")]
->>>>>>> f8ce57df
+[assembly: AssemblyFileVersion("3.6.8.0")]